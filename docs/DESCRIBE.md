--- conflicted
+++ resolved
@@ -138,8 +138,4 @@
 
 The list above is eclectic, and aims to give an idea of different possibilities. Define custom labels that are relevant for your repo and use cases.
 Note that Labels are not mutually exclusive, so you can add multiple label categories.
-<<<<<<< HEAD
-<br>Make sure to provide proper title, and a detailed and well-phrased description for each label, so the tool will know when to suggest it.
-=======
-<br>Make sure to provide proper title, and detailed and well-phrased description for each label, so the tool will know when to suggest it.
->>>>>>> 582cbd62
+<br>Make sure to provide proper title, and a detailed and well-phrased description for each label, so the tool will know when to suggest it.